# -*- coding: utf-8 -*-
"""Module for caching command & alias names as well as for predicting whether
a command will be able to be run in the background.

A background predictor is a function that accepts a single argument list
and returns whether or not the process can be run in the background (returns
True) or must be run the foreground (returns False).
"""
import os
import sys
import time
import builtins
import argparse
import collections.abc as cabc

from xonsh.platform import ON_WINDOWS, ON_POSIX, pathbasename
from xonsh.tools import executables_in
from xonsh.lazyasd import lazyobject


class CommandsCache(cabc.Mapping):
    """A lazy cache representing the commands available on the file system.
    The keys are the command names and the values a tuple of (loc, has_alias)
    where loc is either a str pointing to the executable on the file system or
    None (if no executable exists) and has_alias is a boolean flag for whether
    the command has an alias.
    """

    def __init__(self):
        self._cmds_cache = {}
        self._path_checksum = None
        self._alias_checksum = None
        self._path_mtime = -1
        self.threadable_predictors = default_threadable_predictors()

    def __contains__(self, key):
        _ = self.all_commands
        return self.lazyin(key)

    def __iter__(self):
        for cmd, (path, is_alias) in self.all_commands.items():
            if ON_WINDOWS and path is not None:
                # All command keys are stored in uppercase on Windows.
                # This ensures the original command name is returned.
                cmd = pathbasename(path)
            yield cmd

    def __len__(self):
        return len(self.all_commands)

    def __getitem__(self, key):
        _ = self.all_commands
        return self.lazyget(key)

    def is_empty(self):
        """Returns whether the cache is populated or not."""
        return len(self._cmds_cache) == 0

    @staticmethod
    def get_possible_names(name):
        """Generates the possible `PATHEXT` extension variants of a given executable
         name on Windows as a list, conserving the ordering in `PATHEXT`.
         Returns a list as `name` being the only item in it on other platforms."""
        if ON_WINDOWS:
            pathext = builtins.__xonsh__.env.get("PATHEXT", [])
            name = name.upper()
            return [name + ext for ext in ([""] + pathext)]
        else:
            return [name]

    @staticmethod
    def remove_dups(p):
        ret = list()
        for e in map(os.path.realpath, p):
            if e not in ret:
                ret.append(e)
        return ret

    @property
    def all_commands(self):
        paths = builtins.__xonsh__.env.get("PATH", [])
        paths = CommandsCache.remove_dups(paths)
        path_immut = tuple(x for x in paths if os.path.isdir(x))
        # did PATH change?
        path_hash = hash(path_immut)
        cache_valid_path = path_hash == self._path_checksum
        self._path_checksum = path_hash
        # did aliases change?
        alss = getattr(builtins, "aliases", dict())
        al_hash = hash(frozenset(alss))
        cache_valid_aliases = al_hash == self._alias_checksum
        self._alias_checksum = al_hash
        # did the contents of any directory in PATH change?
        max_mtime = 0
        for path in path_immut:
            mtime = os.stat(path).st_mtime
            if mtime > max_mtime:
                max_mtime = mtime
        cache_valid_paths = max_mtime <= self._path_mtime
        self._path_mtime = max_mtime

        if cache_valid_path and cache_valid_paths:
            if cache_valid_aliases:
                return self._cmds_cache
            else:
                for cmd, alias in alss.items():
                    key = cmd.upper() if ON_WINDOWS else cmd
                    if key in self._cmds_cache:
                        self._cmds_cache[key] = (self._cmds_cache[key][0], alias)
                    else:
                        self._cmds_cache[key] = (cmd, True)
                return self._cmds_cache

        allcmds = {}
        for path in reversed(path_immut):
            # iterate backwards so that entries at the front of PATH overwrite
            # entries at the back.
            for cmd in executables_in(path):
                key = cmd.upper() if ON_WINDOWS else cmd
                allcmds[key] = (os.path.join(path, cmd), alss.get(key, None))

<<<<<<< HEAD
=======
        warn_cnt = builtins.__xonsh__.env.get("COMMANDS_CACHE_SIZE_WARNING")
        if warn_cnt:
            cnt = len(allcmds)
            if cnt > warn_cnt:
                print(
                    f"Warning! Found {cnt:,} executable files in the PATH directories!",
                    file=sys.stderr,
                )

>>>>>>> d4ff96ab
        for cmd in alss:
            if cmd not in allcmds:
                key = cmd.upper() if ON_WINDOWS else cmd
                allcmds[key] = (cmd, True)

        self._cmds_cache = allcmds
        return allcmds

    def cached_name(self, name):
        """Returns the name that would appear in the cache, if it exists."""
        if name is None:
            return None
        cached = pathbasename(name)
        if ON_WINDOWS:
            keys = self.get_possible_names(cached)
            cached = next((k for k in keys if k in self._cmds_cache), None)
        return cached

    def lazyin(self, key):
        """Checks if the value is in the current cache without the potential to
        update the cache. It just says whether the value is known *now*. This
        may not reflect precisely what is on the $PATH.
        """
        return self.cached_name(key) in self._cmds_cache

    def lazyiter(self):
        """Returns an iterator over the current cache contents without the
        potential to update the cache. This may not reflect what is on the
        $PATH.
        """
        return iter(self._cmds_cache)

    def lazylen(self):
        """Returns the length of the current cache contents without the
        potential to update the cache. This may not reflect precisely
        what is on the $PATH.
        """
        return len(self._cmds_cache)

    def lazyget(self, key, default=None):
        """A lazy value getter."""
        return self._cmds_cache.get(self.cached_name(key), default)

    def locate_binary(self, name, ignore_alias=False):
        """Locates an executable on the file system using the cache.

        Parameters
        ----------
        name : str
                name of binary to search for
        ignore_alias : bool, optional
                Force return of binary path even if alias of ``name`` exists
                (default ``False``)
        """
        # make sure the cache is up to date by accessing the property
        _ = self.all_commands
        return self.lazy_locate_binary(name, ignore_alias)

    def lazy_locate_binary(self, name, ignore_alias=False):
        """Locates an executable in the cache, without checking its validity.

        Parameters
        ----------
        name : str
                name of binary to search for
        ignore_alias : bool, optional
                Force return of binary path even if alias of ``name`` exists
                (default ``False``)
        """
        possibilities = self.get_possible_names(name)
        if ON_WINDOWS:
            # Windows users expect to be able to execute files in the same
            # directory without `./`
            local_bin = next((fn for fn in possibilities if os.path.isfile(fn)), None)
            if local_bin:
                return os.path.abspath(local_bin)
        cached = next((cmd for cmd in possibilities if cmd in self._cmds_cache), None)
        if cached:
            (path, alias) = self._cmds_cache[cached]
            ispure = path == pathbasename(path)
            if alias and ignore_alias and ispure:
                # pure alias, which we are ignoring
                return None
            else:
                return path
        elif os.path.isfile(name) and name != pathbasename(name):
            return name

    def is_only_functional_alias(self, name):
        """Returns whether or not a command is only a functional alias, and has
        no underlying executable. For example, the "cd" command is only available
        as a functional alias.
        """
        _ = self.all_commands
        return self.lazy_is_only_functional_alias(name)

    def lazy_is_only_functional_alias(self, name):
        """Returns whether or not a command is only a functional alias, and has
        no underlying executable. For example, the "cd" command is only available
        as a functional alias. This search is performed lazily.
        """
        val = self._cmds_cache.get(name, None)
        if val is None:
            return False
        return (
            val == (name, True) and self.locate_binary(name, ignore_alias=True) is None
        )

    def predict_threadable(self, cmd):
        """Predicts whether a command list is able to be run on a background
        thread, rather than the main thread.
        """
        predictor = self.get_predictor_threadable(cmd[0])
        return predictor(cmd[1:])

    def get_predictor_threadable(self, cmd0):
        """Return the predictor whether a command list is able to be run on a
        background thread, rather than the main thread.
        """
        name = self.cached_name(cmd0)
        predictors = self.threadable_predictors
        if ON_WINDOWS:
            # On all names (keys) are stored in upper case so instead
            # we get the original cmd or alias name
            path, _ = self.lazyget(name, (None, None))
            if path is None:
                return predict_true
            else:
                name = pathbasename(path)
            if name not in predictors:
                pre, ext = os.path.splitext(name)
                if pre in predictors:
                    predictors[name] = predictors[pre]
        if name not in predictors:
            predictors[name] = self.default_predictor(name, cmd0)
        predictor = predictors[name]
        return predictor

    #
    # Background Predictors (as methods)
    #

    def default_predictor(self, name, cmd0):
        """Default predictor, using predictor from original command if the
        command is an alias, elseif build a predictor based on binary analysis
        on POSIX, else return predict_true.
        """
        # alias stuff
        if not os.path.isabs(cmd0) and os.sep not in cmd0:
            alss = getattr(builtins, "aliases", dict())
            if cmd0 in alss:
                return self.default_predictor_alias(cmd0)

        # other default stuff
        if ON_POSIX:
            return self.default_predictor_readbin(
                name, cmd0, timeout=0.1, failure=predict_true
            )
        else:
            return predict_true

    def default_predictor_alias(self, cmd0):
        alias_recursion_limit = (
            10  # this limit is se to handle infinite loops in aliases definition
        )
        first_args = []  # contains in reverse order args passed to the aliased command
        alss = getattr(builtins, "aliases", dict())
        while cmd0 in alss:
            alias_name = alss[cmd0]
            if isinstance(alias_name, (str, bytes)) or not isinstance(
                alias_name, cabc.Sequence
            ):
                return predict_true
            for arg in alias_name[:0:-1]:
                first_args.insert(0, arg)
            if cmd0 == alias_name[0]:
                # it is a self-alias stop recursion immediatly
                return predict_true
            cmd0 = alias_name[0]
            alias_recursion_limit -= 1
            if alias_recursion_limit == 0:
                return predict_true
        predictor_cmd0 = self.get_predictor_threadable(cmd0)
        return lambda cmd1: predictor_cmd0(first_args[::-1] + cmd1)

    def default_predictor_readbin(self, name, cmd0, timeout, failure):
        """Make a default predictor by
        analyzing the content of the binary. Should only works on POSIX.
        Return failure if the analysis fails.
        """
        fname = cmd0 if os.path.isabs(cmd0) else None
        fname = cmd0 if fname is None and os.sep in cmd0 else fname
        fname = self.lazy_locate_binary(name) if fname is None else fname

        if fname is None:
            return failure
        if not os.path.isfile(fname):
            return failure

        try:
            fd = os.open(fname, os.O_RDONLY | os.O_NONBLOCK)
        except Exception:
            return failure  # opening error

        search_for = {
            (b"ncurses",): [False],
            (b"libgpm",): [False],
            (b"isatty", b"tcgetattr", b"tcsetattr"): [False, False, False],
        }
        tstart = time.time()
        block = b""
        while time.time() < tstart + timeout:
            previous_block = block
            try:
                block = os.read(fd, 2048)
            except Exception:
                # should not occur, except e.g. if a file is deleted a a dir is
                # created with the same name between os.path.isfile and os.open
                os.close(fd)
                return failure
            if len(block) == 0:
                os.close(fd)
                return predict_true  # no keys of search_for found
            analyzed_block = previous_block + block
            for k, v in search_for.items():
                for i in range(len(k)):
                    if v[i]:
                        continue
                    if k[i] in analyzed_block:
                        v[i] = True
                if all(v):
                    os.close(fd)
                    return predict_false  # use one key of search_for
        os.close(fd)
        return failure  # timeout


#
# Background Predictors
#


def predict_true(args):
    """Always say the process is threadable."""
    return True


def predict_false(args):
    """Never say the process is threadable."""
    return False


@lazyobject
def SHELL_PREDICTOR_PARSER():
    p = argparse.ArgumentParser("shell", add_help=False)
    p.add_argument("-c", nargs="?", default=None)
    p.add_argument("filename", nargs="?", default=None)
    return p


def predict_shell(args):
    """Predict the backgroundability of the normal shell interface, which
    comes down to whether it is being run in subproc mode.
    """
    ns, _ = SHELL_PREDICTOR_PARSER.parse_known_args(args)
    if ns.c is None and ns.filename is None:
        pred = False
    else:
        pred = True
    return pred


@lazyobject
def HELP_VER_PREDICTOR_PARSER():
    p = argparse.ArgumentParser("cmd", add_help=False)
    p.add_argument("-h", "--help", dest="help", nargs="?", action="store", default=None)
    p.add_argument(
        "-v", "-V", "--version", dest="version", nargs="?", action="store", default=None
    )
    return p


def predict_help_ver(args):
    """Predict the backgroundability of commands that have help & version
    switches: -h, --help, -v, -V, --version. If either of these options is
    present, the command is assumed to print to stdout normally and is therefore
    threadable. Otherwise, the command is assumed to not be threadable.
    This is useful for commands, like top, that normally enter alternate mode
    but may not in certain circumstances.
    """
    ns, _ = HELP_VER_PREDICTOR_PARSER.parse_known_args(args)
    pred = ns.help is not None or ns.version is not None
    return pred


@lazyobject
def HG_PREDICTOR_PARSER():
    p = argparse.ArgumentParser("hg", add_help=False)
    p.add_argument("command")
    p.add_argument(
        "-i", "--interactive", action="store_true", default=False, dest="interactive"
    )
    return p


def predict_hg(args):
    """Predict if mercurial is about to be run in interactive mode.
    If it is interactive, predict False. If it isn't, predict True.
    Also predict False for certain commands, such as split.
    """
    ns, _ = HG_PREDICTOR_PARSER.parse_known_args(args)
    if ns.command == "split":
        return False
    else:
        return not ns.interactive


def predict_env(args):
    """Predict if env is launching a threadable command or not.
    The launched command is extracted from env args, and the predictor of
    lauched command is used."""

    for i in range(len(args)):
        if args[i] and args[i][0] != "-" and "=" not in args[i]:
            # args[i] is the command and the following is its arguments
            # so args[i:] is used to predict if the command is threadable
            return builtins.__xonsh__.commands_cache.predict_threadable(args[i:])
    return True


def default_threadable_predictors():
    """Generates a new defaultdict for known threadable predictors.
    The default is to predict true.
    """
    # alphabetical, for what it is worth.
    predictors = {
        "asciinema": predict_help_ver,
        "aurman": predict_false,
        "awk": predict_true,
        "bash": predict_shell,
        "cat": predict_false,
        "clear": predict_false,
        "cls": predict_false,
        "cmd": predict_shell,
        "cryptop": predict_false,
        "cryptsetup": predict_true,
        "csh": predict_shell,
        "curl": predict_true,
        "elvish": predict_shell,
        "emacsclient": predict_false,
        "env": predict_env,
        "ex": predict_false,
        "fish": predict_shell,
        "gawk": predict_true,
        "ghci": predict_help_ver,
        "git": predict_true,
        "gvim": predict_help_ver,
        "hg": predict_hg,
        "htop": predict_help_ver,
        "ipython": predict_shell,
        "julia": predict_shell,
        "ksh": predict_shell,
        "less": predict_help_ver,
        "ls": predict_true,
        "man": predict_help_ver,
        "mc": predict_false,
        "more": predict_help_ver,
        "mutt": predict_help_ver,
        "mvim": predict_help_ver,
        "nano": predict_help_ver,
        "nmcli": predict_true,
        "nvim": predict_false,
        "percol": predict_false,
        "ponysay": predict_help_ver,
        "psql": predict_false,
        "push": predict_shell,
        "pv": predict_false,
        "python": predict_shell,
        "python2": predict_shell,
        "python3": predict_shell,
        "ranger": predict_help_ver,
        "repo": predict_help_ver,
        "rview": predict_false,
        "rvim": predict_false,
        "rwt": predict_shell,
        "scp": predict_false,
        "sh": predict_shell,
        "ssh": predict_false,
        "startx": predict_false,
        "sudo": predict_help_ver,
        "sudoedit": predict_help_ver,
        "systemctl": predict_true,
        "tcsh": predict_shell,
        "telnet": predict_false,
        "top": predict_help_ver,
        "tput": predict_false,
        "udisksctl": predict_true,
        "unzip": predict_true,
        "vi": predict_false,
        "view": predict_false,
        "vim": predict_false,
        "vimpager": predict_help_ver,
        "weechat": predict_help_ver,
        "wget": predict_true,
        "xclip": predict_help_ver,
        "xdg-open": predict_false,
        "xo": predict_help_ver,
        "xon.sh": predict_shell,
        "xonsh": predict_shell,
        "yes": predict_false,
        "zip": predict_true,
        "zipinfo": predict_true,
        "zsh": predict_shell,
    }
    return predictors<|MERGE_RESOLUTION|>--- conflicted
+++ resolved
@@ -119,8 +119,6 @@
                 key = cmd.upper() if ON_WINDOWS else cmd
                 allcmds[key] = (os.path.join(path, cmd), alss.get(key, None))
 
-<<<<<<< HEAD
-=======
         warn_cnt = builtins.__xonsh__.env.get("COMMANDS_CACHE_SIZE_WARNING")
         if warn_cnt:
             cnt = len(allcmds)
@@ -130,7 +128,6 @@
                     file=sys.stderr,
                 )
 
->>>>>>> d4ff96ab
         for cmd in alss:
             if cmd not in allcmds:
                 key = cmd.upper() if ON_WINDOWS else cmd
