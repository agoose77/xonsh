--- conflicted
+++ resolved
@@ -145,14 +145,9 @@
 
 
 def globsearch(s):
-<<<<<<< HEAD
     csc = builtins.__xonsh__.env.get("CASE_SENSITIVE_COMPLETIONS")
     glob_sorted = builtins.__xonsh__.env.get("GLOB_SORTED")
-=======
-    csc = builtins.__xonsh_env__.get("CASE_SENSITIVE_COMPLETIONS")
-    glob_sorted = builtins.__xonsh_env__.get("GLOB_SORTED")
-    dotglob = builtins.__xonsh_env__.get("DOTGLOB")
->>>>>>> fd448e51
+    dotglob = builtins.__xonsh__.env.get("DOTGLOB")
     return globpath(
         s,
         ignore_case=(not csc),
