--- conflicted
+++ resolved
@@ -96,13 +96,8 @@
 def expand_path(s, expand_user=True):
     """Takes a string path and expands ~ to home if expand_user is set
     and environment vars if EXPAND_ENV_VARS is set."""
-<<<<<<< HEAD
-    env = getattr(builtins.__xonsh__, 'env', os_environ)
-    if env.get('EXPAND_ENV_VARS', False):
-=======
-    env = getattr(builtins, "__xonsh_env__", os_environ)
+    env = getattr(builtins.__xonsh__, "env", os_environ)
     if env.get("EXPAND_ENV_VARS", False):
->>>>>>> 7a6c3b8f
         s = expandvars(s)
     if expand_user:
         # expand ~ according to Bash unquoted rules "Each variable assignment is
@@ -122,13 +117,8 @@
     """Performs environment variable / user expansion on a given path
     if EXPAND_ENV_VARS is set.
     """
-<<<<<<< HEAD
-    env = getattr(builtins.__xonsh__, 'env', os_environ)
-    expand_user = env.get('EXPAND_ENV_VARS', False)
-=======
-    env = getattr(builtins, "__xonsh_env__", os_environ)
+    env = getattr(builtins.__xonsh__, "env", os_environ)
     expand_user = env.get("EXPAND_ENV_VARS", False)
->>>>>>> 7a6c3b8f
     return expand_path(path, expand_user=expand_user)
 
 
@@ -136,15 +126,9 @@
     """Tries to decode the bytes using XONSH_ENCODING if available,
     otherwise using sys.getdefaultencoding().
     """
-<<<<<<< HEAD
-    env = getattr(builtins.__xonsh__, 'env', os_environ)
-    enc = env.get('XONSH_ENCODING') or DEFAULT_ENCODING
-    err = env.get('XONSH_ENCODING_ERRORS') or 'strict'
-=======
-    env = getattr(builtins, "__xonsh_env__", os_environ)
+    env = getattr(builtins.__xonsh__, "env", os_environ)
     enc = env.get("XONSH_ENCODING") or DEFAULT_ENCODING
     err = env.get("XONSH_ENCODING_ERRORS") or "strict"
->>>>>>> 7a6c3b8f
     return b.decode(encoding=enc, errors=err)
 
 
@@ -329,13 +313,8 @@
     """Determines if parentheses are balanced in an expression."""
     line = line[mincol:maxcol]
     if lexer is None:
-<<<<<<< HEAD
         lexer = builtins.__xonsh__.execer.parser.lexer
-    if '(' not in line and ')' not in line:
-=======
-        lexer = builtins.__xonsh_execer__.parser.lexer
     if "(" not in line and ")" not in line:
->>>>>>> 7a6c3b8f
         return True
     cnt = 0
     lexer.input(line)
@@ -530,18 +509,12 @@
          mode on Windows the backslash must be preceded by a space. This is because
          paths on Windows may end in a backslash.
     """
-<<<<<<< HEAD
-    if (ON_WINDOWS and hasattr(builtins.__xonsh__, 'env') and
-            builtins.__xonsh__.env.get('XONSH_INTERACTIVE', False)):
-        return ' \\'
-=======
     if (
         ON_WINDOWS
-        and hasattr(builtins, "__xonsh_env__")
-        and builtins.__xonsh_env__.get("XONSH_INTERACTIVE", False)
+        and hasattr(builtins.__xonsh__, "env")
+        and builtins.__xonsh__.env.get("XONSH_INTERACTIVE", False)
     ):
         return " \\"
->>>>>>> 7a6c3b8f
     else:
         return "\\"
 
@@ -701,11 +674,7 @@
     """ Returns the appropriate filepath separator char depending on OS and
     xonsh options set
     """
-<<<<<<< HEAD
-    if ON_WINDOWS and builtins.__xonsh__.env.get('FORCE_POSIX_PATHS'):
-=======
-    if ON_WINDOWS and builtins.__xonsh_env__.get("FORCE_POSIX_PATHS"):
->>>>>>> 7a6c3b8f
+    if ON_WINDOWS and builtins.__xonsh__.env.get("FORCE_POSIX_PATHS"):
         return os.altsep
     else:
         return os.sep
@@ -801,11 +770,7 @@
 def _executables_in_windows(path):
     if not os.path.isdir(path):
         return
-<<<<<<< HEAD
-    extensions = builtins.__xonsh__.env['PATHEXT']
-=======
-    extensions = builtins.__xonsh_env__["PATHEXT"]
->>>>>>> 7a6c3b8f
+    extensions = builtins.__xonsh__.env["PATHEXT"]
     if PYTHON_VERSION_INFO < (3, 5, 0):
         for fname in os.listdir(path):
             fpath = os.path.join(path, fname)
@@ -902,11 +867,7 @@
 
 def print_exception(msg=None):
     """Print exceptions with/without traceback."""
-<<<<<<< HEAD
-    env = getattr(builtins.__xonsh__, 'env', None)
-=======
-    env = getattr(builtins, "__xonsh_env__", None)
->>>>>>> 7a6c3b8f
+    env = getattr(builtins.__xonsh__, "env", None)
     # flags indicating whether the traceback options have been manually set
     if env is None:
         env = os_environ
@@ -1822,39 +1783,8 @@
        in conhost.exe
     """
     modified_style = {}
-<<<<<<< HEAD
-    stype = builtins.__xonsh__.env.get('SHELL_TYPE')
-    if (not ON_WINDOWS or
-            (stype not in ('prompt_toolkit', 'best')) or
-            (stype == 'best' and not has_prompt_toolkit())):
-        return modified_style
-    if replace_colors is None:
-        if ansi:
-            replace_colors = {
-                1: '#ansiturquoise',  # subst blue with bright cyan
-                2: '#ansigreen',      # subst green with bright green
-                4: '#ansired',        # subst red with bright red
-                5: '#ansifuchsia',    # subst magenta with bright magenta
-                6: '#ansiyellow',     # subst yellow with bright yellow
-                9: '#ansiteal',       # subst intense blue (hard to read)
-                                      # with dark cyan (which is readable)
-            }
-        else:
-            replace_colors = {
-                1: '#44ffff',  # subst blue with bright cyan
-                2: '#44ff44',  # subst green with bright green
-                4: '#ff4444',  # subst red with bright red
-                5: '#ff44ff',  # subst magenta with bright magenta
-                6: '#ffff44',  # subst yellow with bright yellow
-                9: '#00aaaa',  # subst intense blue (hard to read)
-                               # with dark cyan (which is readable)
-            }
-    for token, idx, _ in _get_color_indexes(style_map):
-        if idx in replace_colors:
-            modified_style[token] = replace_colors[idx]
-=======
-    if not builtins.__xonsh_env__["PROMPT_TOOLKIT_COLOR_DEPTH"]:
-        builtins.__xonsh_env__["PROMPT_TOOLKIT_COLOR_DEPTH"] = "DEPTH_24_BIT"
+    if not builtins.__xonsh__.env["PROMPT_TOOLKIT_COLOR_DEPTH"]:
+        builtins.__xonsh__.env["PROMPT_TOOLKIT_COLOR_DEPTH"] = "DEPTH_24_BIT"
     # Replace all ansi colors with hardcoded colors to avoid unreadable defaults
     # in conhost.exe
     for token, style_str in style_map.items():
@@ -1872,7 +1802,6 @@
                     hexcolor = WIN10_COLOR_MAP[ansicolor]
                 style_str = style_str.replace(ansicolor, hexcolor)
         modified_style[token] = style_str
->>>>>>> 7a6c3b8f
     return modified_style
 
 
@@ -1893,21 +1822,6 @@
        colors are replaced with brighter versions.
     """
     modified_style = {}
-<<<<<<< HEAD
-    stype = builtins.__xonsh__.env.get('SHELL_TYPE')
-    if (not ON_WINDOWS or
-            (stype not in ('prompt_toolkit', 'best')) or
-            (stype == 'best' and not has_prompt_toolkit())):
-        return modified_style
-    for token, idx, rgb in _get_color_indexes(style_map):
-        if idx == 7 and rgb:
-            if sum(rgb) <= 306:
-                # Equal and below '#666666 is reset to dark gray
-                modified_style[token] = '#444444'
-            elif sum(rgb) >= 408:
-                # Equal and above 0x888888 is reset to white
-                modified_style[token] = '#ffffff'
-=======
     replace_colors = {
         1: "ansibrightcyan",  # subst blue with bright cyan
         2: "ansibrightgreen",  # subst green with bright green
@@ -1916,12 +1830,11 @@
         6: "ansibrightyellow",  # subst yellow with bright yellow
         9: "ansicyan",  # subst intense blue with dark cyan (more readable)
     }
-    if builtins.__xonsh_shell__.shell_type == "prompt_toolkit1":
+    if builtins.__xonsh__.shell.shell_type == "prompt_toolkit1":
         replace_colors = ansicolors_to_ptk1_names(replace_colors)
     for token, idx, _ in _get_color_indexes(style_map):
         if idx in replace_colors:
             modified_style[token] = replace_colors[idx]
->>>>>>> 7a6c3b8f
     return modified_style
 
 
@@ -1930,16 +1843,9 @@
     environment variable.
     """
     enable = to_bool(enable)
-<<<<<<< HEAD
-    if hasattr(builtins.__xonsh__, 'shell'):
-        if hasattr(builtins.__xonsh__.shell.shell.styler, 'style_name'):
-            delattr(builtins.__xonsh__.shell.shell.styler, 'style_name')
-=======
-    if hasattr(builtins, "__xonsh_shell__"):
-        builtins.__xonsh_shell__.shell.styler.trap.clear()
-        if hasattr(builtins.__xonsh_shell__.shell.styler, "style_name"):
-            delattr(builtins.__xonsh_shell__.shell.styler, "style_name")
->>>>>>> 7a6c3b8f
+    if hasattr(builtins.__xonsh__, "shell"):
+        if hasattr(builtins.__xonsh__.shell.shell.styler, "style_name"):
+            delattr(builtins.__xonsh__.shell.shell.styler, "style_name")
     return enable
 
 
@@ -1948,15 +1854,9 @@
     Returns a string suitable for prepending or appending.
     """
     if not template:
-<<<<<<< HEAD
-        return ''
+        return ""
     env = builtins.__xonsh__.env if env is None else env
     shell = builtins.__xonsh__.shell.shell
-=======
-        return ""
-    env = builtins.__xonsh_env__ if env is None else env
-    shell = builtins.__xonsh_shell__.shell
->>>>>>> 7a6c3b8f
     try:
         s = shell.prompt_formatter(template)
     except Exception:
@@ -2197,11 +2097,7 @@
 def _iglobpath(s, ignore_case=False, sort_result=None):
     s = builtins.__xonsh__.expand_path(s)
     if sort_result is None:
-<<<<<<< HEAD
-        sort_result = builtins.__xonsh__.env.get('GLOB_SORTED')
-=======
-        sort_result = builtins.__xonsh_env__.get("GLOB_SORTED")
->>>>>>> 7a6c3b8f
+        sort_result = builtins.__xonsh__.env.get("GLOB_SORTED")
     if ignore_case:
         s = expand_case_matching(s)
     if sys.version_info > (3, 5):
@@ -2242,11 +2138,7 @@
     except (ValueError, TypeError):
         pass
     if datetime_format is None:
-<<<<<<< HEAD
-        datetime_format = builtins.__xonsh__.env['XONSH_DATETIME_FORMAT']
-=======
-        datetime_format = builtins.__xonsh_env__["XONSH_DATETIME_FORMAT"]
->>>>>>> 7a6c3b8f
+        datetime_format = builtins.__xonsh__.env["XONSH_DATETIME_FORMAT"]
     if isinstance(t, datetime.datetime):
         t = t.timestamp()
     else:
@@ -2256,11 +2148,7 @@
 
 def format_datetime(dt):
     """Format datetime object to string base on $XONSH_DATETIME_FORMAT Env."""
-<<<<<<< HEAD
-    format_ = builtins.__xonsh__.env['XONSH_DATETIME_FORMAT']
-=======
-    format_ = builtins.__xonsh_env__["XONSH_DATETIME_FORMAT"]
->>>>>>> 7a6c3b8f
+    format_ = builtins.__xonsh__.env["XONSH_DATETIME_FORMAT"]
     return dt.strftime(format_)
 
 
