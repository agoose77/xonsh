# -*- coding: utf-8 -*-
"""The prompt_toolkit based xonsh shell."""
import builtins
from warnings import warn

from prompt_toolkit.key_binding.manager import KeyBindingManager
from prompt_toolkit.auto_suggest import AutoSuggestFromHistory
from prompt_toolkit.layout.lexers import PygmentsLexer
from prompt_toolkit.filters import Condition
from pygments.style import Style
from pygments.styles.default import DefaultStyle
from pygments.token import (Keyword, Name, Comment, String, Error, Number,
                            Operator, Generic, Whitespace, Token)

from xonsh.base_shell import BaseShell
from xonsh.tools import format_prompt_for_prompt_toolkit, _make_style
from xonsh.ptk.completer import PromptToolkitCompleter
from xonsh.ptk.history import PromptToolkitHistory
from xonsh.ptk.key_bindings import load_xonsh_bindings
from xonsh.ptk.shortcuts import Prompter
from xonsh.pyghooks import XonshLexer


class PromptToolkitShell(BaseShell):
    """The xonsh shell."""

    def __init__(self, **kwargs):
        super().__init__(**kwargs)
        self.prompter = Prompter()
        self.history = PromptToolkitHistory()
        self.pt_completer = PromptToolkitCompleter(self.completer, self.ctx)
        self.key_bindings_manager = KeyBindingManager(
            enable_auto_suggest_bindings=True,
            enable_search=True,
            enable_abort_and_exit_bindings=True,
            enable_vi_mode=Condition(lambda cli: builtins.__xonsh_env__.get('VI_MODE')),
            enable_open_in_editor=True)
        load_xonsh_bindings(self.key_bindings_manager)

    def singleline(self, auto_suggest=None, enable_history_search=True, 
                   **kwargs):
        """Reads a single line of input from the shell."""
        token_func, style_cls = self._get_prompt_tokens_and_style()
        env = builtins.__xonsh_env__
        mouse_support = env.get('MOUSE_SUPPORT')
        auto_suggest = auto_suggest if env.get('AUTO_SUGGEST') else None
        completions_display = env.get('COMPLETIONS_DISPLAY')
        multicolumn = (completions_display == 'multi')
        completer = None if completions_display == 'none' else self.pt_completer
        with self.prompter:
            line = self.prompter.prompt(
                    mouse_support=mouse_support,
                    auto_suggest=auto_suggest,
                    get_prompt_tokens=token_func,
                    style=style_cls,
                    completer=completer,
                    lexer=PygmentsLexer(XonshLexer),
                    history=self.history,
                    enable_history_search=enable_history_search,
                    reserve_space_for_menu=0,
                    key_bindings_registry=self.key_bindings_manager.registry,
                    display_completions_in_columns=multicolumn)
        return line

    def cmdloop(self, intro=None):
        """Enters a loop that reads and execute input from user."""
        if intro:
            print(intro)
        auto_suggest = AutoSuggestFromHistory()
        while not builtins.__xonsh_exit__:
            try:
<<<<<<< HEAD
                line = self.singleline(auto_suggest=auto_suggest)
=======
                token_func, style_cls = self._get_prompt_tokens_and_style()
                env = builtins.__xonsh_env__
                mouse_support = env.get('MOUSE_SUPPORT')
                if env.get('AUTO_SUGGEST'):
                    auto_suggest = _auto_suggest
                else:
                    auto_suggest = None
                completions_display = env.get('COMPLETIONS_DISPLAY')
                multicolumn = (completions_display == 'multi')
                completer = None if completions_display == 'none' else self.pt_completer
                with self.prompter:
                    line = self.prompter.prompt(
                        mouse_support=mouse_support,
                        auto_suggest=auto_suggest,
                        get_prompt_tokens=token_func,
                        style=style_cls,
                        completer=completer,
                        lexer=PygmentsLexer(XonshLexer),
                        history=self.history,
                        multiline=True, 
                        enable_history_search=True,
                        reserve_space_for_menu=0,
                        key_bindings_registry=self.key_bindings_manager.registry,
                        display_completions_in_columns=multicolumn)
>>>>>>> e02700fb
                if not line:
                    self.emptyline()
                else:
                    line = self.precmd(line)
                    self.default(line)
            except KeyboardInterrupt:
                self.reset_buffer()
            except EOFError:
                if builtins.__xonsh_env__.get("IGNOREEOF"):
                    print('Use "exit" to leave the shell.')
                else:
                    break

    def _get_prompt_tokens_and_style(self):
        """Returns function to pass as prompt to prompt_toolkit."""
        token_names, cstyles, strings = format_prompt_for_prompt_toolkit(self.prompt)
        tokens = [getattr(Token, n) for n in token_names]

        def get_tokens(cli):
            return list(zip(tokens, strings))

        custom_style = _xonsh_style(tokens, cstyles)

        return get_tokens, custom_style


def _xonsh_style(tokens=tuple(), cstyles=tuple()):
    class XonshStyle(Style):
        styles = {
            Whitespace: "GRAY",
            Comment: "UNDERLINE INTENSE GRAY",
            Comment.Preproc: "UNDERLINE INTENSE GRAY",
            Keyword: "BOLD GREEN",
            Keyword.Pseudo: "GREEN",
            Keyword.Type: "MAGENTA",
            Operator: "GRAY",
            Operator.Word: "BOLD",
            Name.Builtin: "INTENSE GREEN",
            Name.Function: "BLUE",
            Name.Class: "BOLD BLUE",
            Name.Namespace: "BOLD BLUE",
            Name.Exception: "BOLD INTENSE RED",
            Name.Variable: "CYAN",
            Name.Constant: "RED",
            Name.Label: "YELLOW",
            Name.Entity: "BOLD WHITE",
            Name.Attribute: "CYAN",
            Name.Tag: "BOLD GREEN",
            Name.Decorator: "CYAN",
            String: "MAGENTA",
            String.Doc: "UNDERLINE MAGENTA",
            String.Interpol: "BOLD MAGENTA",
            String.Escape: "BOLD RED",
            String.Regex: "MAGENTA",
            String.Symbol: "BOLD GREEN",
            String.Other: "GREEN",
            Number: "RED",
            Generic.Heading: "BOLD BLUE",
            Generic.Subheading: "BOLD MAGENTA",
            Generic.Deleted: "RED",
            Generic.Inserted: "GREEN",
            Generic.Error: "BOLD RED",
            Generic.Emph: "UNDERLINE",
            Generic.Prompt: "BOLD BLUE",
            Generic.Output: "GRAY",
            Generic.Traceback: "RED",
            Error: "RED",
        }
        styles = {k: _make_style(v) for k, v in styles.items()}
        styles.update({
            Token.Menu.Completions.Completion.Current: 'bg:#00aaaa #000000',
            Token.Menu.Completions.Completion: 'bg:#008888 #ffffff',
            Token.Menu.Completions.ProgressButton: 'bg:#003333',
            Token.Menu.Completions.ProgressBar: 'bg:#00aaaa',
            Token.AutoSuggestion: '#666666',
            Token.Aborted: '#888888',
        })
        # update with the prompt styles
        styles.update({t: s for (t, s) in zip(tokens, cstyles)})
        # Update with with any user styles
        userstyle = builtins.__xonsh_env__.get('PROMPT_TOOLKIT_STYLES')
        if userstyle is not None:
            styles.update(userstyle)
    return XonshStyle<|MERGE_RESOLUTION|>--- conflicted
+++ resolved
@@ -55,6 +55,7 @@
                     style=style_cls,
                     completer=completer,
                     lexer=PygmentsLexer(XonshLexer),
+                    multiline=True, 
                     history=self.history,
                     enable_history_search=enable_history_search,
                     reserve_space_for_menu=0,
@@ -69,34 +70,7 @@
         auto_suggest = AutoSuggestFromHistory()
         while not builtins.__xonsh_exit__:
             try:
-<<<<<<< HEAD
                 line = self.singleline(auto_suggest=auto_suggest)
-=======
-                token_func, style_cls = self._get_prompt_tokens_and_style()
-                env = builtins.__xonsh_env__
-                mouse_support = env.get('MOUSE_SUPPORT')
-                if env.get('AUTO_SUGGEST'):
-                    auto_suggest = _auto_suggest
-                else:
-                    auto_suggest = None
-                completions_display = env.get('COMPLETIONS_DISPLAY')
-                multicolumn = (completions_display == 'multi')
-                completer = None if completions_display == 'none' else self.pt_completer
-                with self.prompter:
-                    line = self.prompter.prompt(
-                        mouse_support=mouse_support,
-                        auto_suggest=auto_suggest,
-                        get_prompt_tokens=token_func,
-                        style=style_cls,
-                        completer=completer,
-                        lexer=PygmentsLexer(XonshLexer),
-                        history=self.history,
-                        multiline=True, 
-                        enable_history_search=True,
-                        reserve_space_for_menu=0,
-                        key_bindings_registry=self.key_bindings_manager.registry,
-                        display_completions_in_columns=multicolumn)
->>>>>>> e02700fb
                 if not line:
                     self.emptyline()
                 else:
