--- conflicted
+++ resolved
@@ -27,11 +27,8 @@
     is_completions_display_value, to_completions_display_value, is_string_set,
     csv_to_set, set_to_csv, get_sep, is_int, is_bool_seq, csv_to_bool_seq,
     bool_seq_to_csv, DefaultNotGiven, setup_win_unicode_console,
-<<<<<<< HEAD
-    intensify_colors_on_win_setter, is_dynamic_cwd_width, to_dynamic_cwd_tuple, dynamic_cwd_tuple_to_str
-=======
-    intensify_colors_on_win_setter, print_exception
->>>>>>> 683115f6
+    intensify_colors_on_win_setter, print_exception, is_dynamic_cwd_width,
+    to_dynamic_cwd_tuple, dynamic_cwd_tuple_to_str
 )
 from xonsh.codecache import run_script_with_cache
 from xonsh.dirstack import _get_cwd
