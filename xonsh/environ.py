--- conflicted
+++ resolved
@@ -12,22 +12,23 @@
     defaultdict, namedtuple
 
 from xonsh import __version__ as XONSH_VERSION
-<<<<<<< HEAD
-from xonsh.tools import TERM_COLORS, string_types, is_int, always_true, \
-    always_false, ensure_string, is_env_path, str_to_env_path, env_path_to_str
-=======
-from xonsh.tools import TERM_COLORS, ON_WINDOWS, ON_MAC
->>>>>>> f8e81335
+from xonsh.tools import TERM_COLORS, ON_WINDOWS, ON_MAC, string_types, is_int,\
+    always_true, always_false, ensure_string, is_env_path, str_to_env_path, \
+    env_path_to_str
 from xonsh.dirstack import _get_cwd
 
 LOCALE_CATS = {
     'LC_CTYPE': locale.LC_CTYPE,
-    'LC_MESSAGES': locale.LC_MESSAGES,
     'LC_COLLATE': locale.LC_COLLATE,
     'LC_NUMERIC': locale.LC_NUMERIC,
     'LC_MONETARY': locale.LC_MONETARY,
     'LC_TIME': locale.LC_TIME,
 }
+try:
+    LOCALE_CATS['LC_MESSAGES'] = locale.LC_MESSAGES
+except AttributeError:
+    pass
+
 
 def locale_convert(key):
     """Creates a converter for a locale key."""
